from __future__ import division, print_function

import os
import re
import requests
import ast
import inspect
import six
from glob import glob
from os.path import join, sep
from random import choice, sample
from collections import OrderedDict
from sdss_access import tree
from sdss_access import is_posix

pathlib = None
try:
    import pathlib
except ImportError:
    import pathlib2 as pathlib

try:
    from ConfigParser import RawConfigParser
except ImportError:
    from configparser import RawConfigParser

"""
Module for constructing paths to SDSS files.

Example use case:

    from sdss_access.path import Path
    sdss_path = Path()
    filename = sdss_path.full('photoObj', run=94, rerun='301', camcol=1, field=100)

Depends on the tree product. In particular requires path templates in:
  $TREE_DIR/data/sdss_paths.ini
"""


class BasePath(object):
    """Class for construction of paths in general.

    Attributes
    ----------
    templates : dict
        The set of templates read from the configuration file.
    """

    _netloc = {"dtn": "sdss@dtn01.sdss.org", "sdss": "data.sdss.org", "mirror": "data.mirror.sdss.org"}

    def __init__(self, mirror=False, public=False, release=None, verbose=False):
        self.mirror = mirror
        self.public = public
        self.release = release or 'sdsswork'
        self.verbose = verbose
        self.set_netloc()
        self.set_remote_base()
<<<<<<< HEAD
        self._compressions = ['.gz', '.bz2', '.zip']
        self._comp_regex = r'({0})$'.format('|'.join(self._compressions))
        # set the path templates from the tree
        self.templates = tree.paths
        if self.release and self.release.lower() not in tree.config_name:
            self.replant_tree(release=self.release)

    def replant_tree(self, release=None):
        ''' replants the tree based on release

        Resets the path definitions given a specified release

        Parameters:
            release (str):
                A release to use when replanting the tree
        '''
        release = release or self.release
        if release:
            release = release.lower().replace('-', '')
        tree.replant_tree(release)
        self.templates = tree.paths
        self.release = release
=======
        self._pathfile = pathfile
        self._config = RawConfigParser()
        self._config.optionxform = str
        self.templates = OrderedDict()
        self._input_templates()
        if release != tree.config_name:
            self.replant_tree()

    def replant_tree(self):
        ''' replants the tree based on release '''
        release = self.release.lower() if self.release else None
        tree.replant_tree(release)

    def _input_templates(self):
        """Read the path template file.
        """
        foo = self._config.read([self._pathfile])
        if len(foo) == 1:
            for k, v in self._config.items('paths'):
                self.templates[k] = v
        else:
            raise ValueError("Could not read {0}!".format(self._pathfile))
        return
>>>>>>> 26b17a25

    def lookup_keys(self, name):
        ''' Lookup the keyword arguments needed for a given path name

        Parameters:
            name (str):
                The name of the path

        Returns:
            A list of keywords needed for filepath generation

        '''

        assert name, 'Must specify a path name'
        assert name in self.templates.keys(), '{0} must be defined in the path templates'.format(name)
        # find all words inside brackets
        keys = list(set(re.findall(r'{(.*?)}', self.templates[name])))
        # lookup any keys referenced inside special functions
        skeys = self._check_special_kwargs(name)
        keys.extend(skeys)
        # remove any duplicates
        keys = list(set(keys))
        # remove the type : descriptor
        keys = [k.split(':')[0] for k in keys]
        return keys

    def _check_special_kwargs(self, name):
        ''' check special functions for kwargs
        
        Checks the content of the special functions (%methodname) for
        any keyword arguments referenced within

        Parameters:
            name (str):
                A path key name

        Returns:
            A list of keyword arguments found in any special functions 
        '''
        keys = []
        # find any %method names in the template string
        functions = re.findall(r"\%\w+", self.templates[name])
        if not functions:
            return keys

        # loop over special method names and extract keywords
        for function in functions:
            method = getattr(self, function[1:])
            # get source code of special method
            source = self._find_source(method)
            fkeys = re.findall(r'kwargs\[(.*?)\]', source)
            if fkeys:
                # evaluate to proper string
                fkeys = [ast.literal_eval(k) for k in fkeys]
                keys.extend(fkeys)
        return keys

    @staticmethod
    def _find_source(method):
        ''' find source code of a given method
        
        Find and extract the source code of a given method in a module.
        Uses inspect.findsource to get all source code and performs some
        selection magic to identify method source code.  Doing it this way
        because inspect.getsource returns wrong method.

        Parameters:
            method (obj):
                A method object
        
        Returns:
            A string containing the source code of a given method
        
        Example:
            >>> from sdss_access.path import Path
            >>> path = Path()
            >>> path._find_source(path.full)
        '''
        
        # get source code lines of entire module method is in
        source = inspect.findsource(method)
        is_method = inspect.ismethod(method)
        # create single source code string
        source_str = '\n'.join(source[0])
        # define search pattern
        if is_method:
            pattern = r'def\s{0}\(self'.format(method.__name__)
        # search for pattern within the string
        start = re.search(pattern, source_str)
        if start:
            # find start and end positions of source code
            startpos = start.start()
            endpos = source_str.find('def ', startpos + 1)
            code = source_str[startpos:endpos]
        else:
            code = None
        return code

    def lookup_names(self):
        ''' Lookup what path names are available

        Returns a list of the available path names in sdss_access.
        Use with lookup_keys to find the required keyword arguments for a
        given path name.

        Returns:
            A list of the available path names.
        '''
        return self.templates.keys()
    
    def has_name(self, name):
        ''' Check if a given path name exists in the set of templates
        
        Parameters:
            name (str):
                The path name to lookup
        '''
        assert isinstance(name, six.string_types), 'name must be a string'
        return name in self.lookup_names()

    @staticmethod
    def _extract(template, example):
        ''' temp version of Andy extract code '''
        from collections import Counter
        # escape the envvar $, any dots, and forward slashes
        subtemp = template.replace('$', '\\$') \
                          .replace('.', '\\.') \
                          .replace('/', '\/')

        # define named search pattern.
        named_search = re.sub(r'{(\w+)}', r'(?P<\1>(.*?))', subtemp)

        # fix duplicates by prepending '_' to them.
        named_terms = re.findall(r"<\w+>", named_search)
        for term, count in Counter(named_terms).items():
            if count > 1:
                for i in range(count - 1):
                    _ = "_" * (1 + i)
                    new_term = f"<{_}{term.strip('<>')}>"
                    named_search = named_search.replace(term, new_term, 1)

        match = re.compile(named_search).search(example)
        if match is None:
            return dict()

        path_dict = match.groupdict()

        # remove duplicates.
        duplicate_keys = []
        for k, v in path_dict.items():
            if k.startswith("_") and k.lstrip("_") in path_dict and v == path_dict[k.lstrip("_")]:
                duplicate_keys.append(k)

        for key in duplicate_keys:
            path_dict.pop(key)

        # handle {}{} edge case
        doubles = re.findall(r'{\w+}{\w+}', subtemp)
        if doubles:
            for double in doubles:
                keys = re.findall('{(.*?)}', double)
                if keys[0] == 'dr':
                    value = path_dict[keys[0]]
                    drval = re.match('^DR[1-9][0-9]', value).group(0)
                    otherval = value.split(drval)[-1]
                    pdict = {keys[0]: drval, keys[1]: otherval}
                elif keys[0] in ['rc', 'br', 'filter', 'camrow']:
                    # for {camrow}{camcol}, {filter}{camcol}, {br}{id}, etc
                    value = path_dict[keys[0]]
                    pdict = {keys[0]: value[0], keys[1]: value[1:]}
                else:
                    raise ValueError('This case has not yet been accounted for.')
                path_dict.update(pdict)

        return path_dict

    def _test_extract(self, name, example, strict=True):
        ''' new temp extract of Andy example '''

        # ensure example is a string
        if isinstance(example, pathlib.Path):
            example = str(example)
        assert isinstance(example, six.string_types), 'example file must be a string'

        # get the template
        assert name in self.lookup_names(), '{0} must be a valid template name'.format(name)
        template = self.templates[name]

        # expand the environment variables
        template = os.path.expandvars(template)

        # handle special functions; perform a drop in replacement
        if re.match('@spectrodir', template):
            template = re.sub('@spectrodir', os.environ['BOSS_SPECTRO_REDUX'], template)
        elif re.search('@platedir', template):
            template = re.sub('@platedir', '(.*)/{plateid:0>6}', template)
        elif re.search('@definitiondir', template):
            template = re.sub('@definitiondir', '{designid:0>6}', template)
        if re.search('@plateid6', template):
            template = re.sub('@plateid6', '{plateid:0>6}', template)

        # extract keywords
        path_dict = self._extract(template, example)

        # If we failed and we aren't strict, try again.
        if not path_dict and not strict:
            return self._extract(os.path.basename(template), os.path.basename(example))
        return path_dict

    def extract(self, name, example):
        ''' Extract keywords from an example path '''

        # if pathlib not available do nothing
        if not pathlib:
            return None

        # ensure example is a string
        if isinstance(example, pathlib.Path):
            example = str(example)
        assert isinstance(example, six.string_types), 'example file must be a string'

        # get the template
        assert name in self.lookup_names(), '{0} must be a valid template name'.format(name)
        template = self.templates[name]

        # expand the environment variable
        template = os.path.expandvars(template)

        # handle special functions; perform a drop in replacement
        if re.match('@spectrodir', template):
            template = re.sub('@spectrodir', os.environ['BOSS_SPECTRO_REDUX'], template)
        elif re.search('@platedir', template):
            template = re.sub('@platedir', '(.*)/{plateid:0>6}', template)
        elif re.search('@definitiondir', template):
            template = re.sub('@definitiondir', '{designid:0>6}', template)
        if re.search('@plateid6', template):
            template = re.sub('@plateid6', '{plateid:0>6}', template)

        # check if template has any brackets
        haskwargs = re.search('[{}]', template)
        if not haskwargs:
            return None

        # escape the envvar $ and any dots
        template = self._remove_compression(template)
        subtemp = template.replace('$', '\\$').replace('.', '\\.')
        # define search pattern; replace all template keywords with regex "(.*)" group
        research = re.sub('{(.*?)}', '(.*?)', subtemp)
        # look for matches in template and example
        pmatch = re.search(research, self._remove_compression(template))
        tmatch = re.search(research, self._remove_compression(example))

        path_dict = {}
        # if example match extract keys and values from the match groups
        if tmatch:
            values = tmatch.groups(0)
            keys = pmatch.groups(0)
            assert len(keys) == len(values), 'pattern and template matches must have same length'
            parts = zip(keys, values)
            # parse into dictionary
            for part in parts:
                value = part[1]
                if re.findall('{(.*?)}', part[0]):
                    # get the key name inside the brackets
                    keys = re.findall('{(.*?)}', part[0])
                    # remove the type : designation
                    keys = [k.split(':')[0] for k in keys]
                    # handle double bracket edge cases; remove this when better solution found
                    if len(keys) > 1:
                        if keys[0] == 'dr':
                            # for {dr}{version}
                            drval = re.match('^DR[1-9][0-9]', value).group(0)
                            otherval = value.split(drval)[-1]
                            pdict = {keys[0]: drval, keys[1]: otherval}
                        elif keys[0] in ['rc', 'br', 'filter', 'camrow']:
                            # for {camrow}{camcol}, {filter}{camcol}, {br}{id}, etc
                            pdict = {keys[0]: value[0], keys[1]: value[1:]}
                        else:
                            raise ValueError('This case has not yet been accounted for.')
                        path_dict.update(pdict)
                    else:
                        path_dict[keys[0]] = value
        return path_dict

    def dir(self, filetype, **kwargs):
        """Return the directory containing a file of a given type.

        Parameters
        ----------
        filetype : str
            File type parameter.

        Returns
        -------
        dir : str
            Directory containing the file.
        """

        full = kwargs.get('full', None)
        if not full:
            full = self.full(filetype, **kwargs)

        return os.path.dirname(full)

    def name(self, filetype, **kwargs):
        """Return the directory containing a file of a given type.

        Parameters
        ----------
        filetype : str
            File type parameter.

        Returns
        -------
        name : str
            Name of a file with no directory information.
        """

        full = kwargs.get('full', None)
        if not full:
            full = self.full(filetype, **kwargs)

        return os.path.basename(full)

    def exists(self, filetype, remote=None, **kwargs):
        '''Checks if the given type of file exists locally

        Parameters
        ----------
        filetype : str
            File type parameter.

        remote : bool
            If True, checks for remote existence of the file

        Returns
        -------
        exists : bool
            Boolean indicating if the file exists.

        '''

        full = kwargs.get('full', None)
        if not full:
            full = self.full(filetype, **kwargs)

        if remote:
            # check for remote existence using a HEAD request
            url = self.url('', full=full)
            try:
                resp = requests.head(url)
            except Exception as e:
                raise AccessError('Cannot check for remote file existence for {0}: {1}'.format(url, e))
            else:
                return resp.ok
        else:
            return os.path.isfile(full)

    def expand(self, filetype, **kwargs):
        ''' Expand a wildcard path locally

        Parameters
        ----------
        filetype : str
            File type parameter.

        as_url: bool
            Boolean to return SAS urls

        refine: str
            Regular expression string to filter the list of files by
            before random selection

        Returns
        -------
        expand : list
            List of expanded full paths of the given type.

        '''

        full = kwargs.get('full', None)
        if not full:
            full = self.full(filetype, **kwargs)

        # assert '*' in full, 'Wildcard must be present in full path'
        files = glob(self._add_compression_wild(full))

        # return as urls?
        as_url = kwargs.get('as_url', None)
        newfiles = [self.url('', full=full) for full in files] if as_url else files

        # optionally refine the results
        refine = kwargs.get('refine', None)
        if refine:
            newfiles = self.refine(newfiles, refine, **kwargs)

        return newfiles

    def any(self, filetype, **kwargs):
        ''' Checks if the local directory contains any of the type of file

        Parameters
        ----------
        filetype : str
            File type parameter.

        Returns
        -------
        any : bool
            Boolean indicating if the any files exist in the expanded path on disk.

        '''
        expanded_files = self.expand(filetype, **kwargs)
        return any(expanded_files)

    def one(self, filetype, **kwargs):
        ''' Returns random one of the given type of file

        Parameters
        ----------
        filetype : str
            File type parameter.

        as_url: bool
            Boolean to return SAS urls

        refine: str
            Regular expression string to filter the list of files by
            before random selection

        Returns
        -------
        one : str
            Random file selected from the expanded list of full paths on disk.

        '''
        expanded_files = self.expand(filetype, **kwargs)
        isany = self.any(filetype, **kwargs)
        return choice(expanded_files) if isany else None

    def random(self, filetype, **kwargs):
        ''' Returns random number of the given type of file

        Parameters
        ----------
        filetype : str
            File type parameter.

        num : int
            The number of files to return

        as_url: bool
            Boolean to return SAS urls

        refine: str
            Regular expression string to filter the list of files by
            before random selection

        Returns
        -------
        random : list
            Random file selected from the expanded list of full paths on disk.

        '''
        expanded_files = self.expand(filetype, **kwargs)
        isany = self.any(filetype, **kwargs)
        if isany:
            # get the desired number
            num = kwargs.get('num', 1)
            assert num <= len(expanded_files), 'Requested number must be larger the sample.  Reduce your number.'
            return sample(expanded_files, num)
        else:
            return None

    def refine(self, filelist, regex, filterdir='out', **kwargs):
        ''' Returns a list of files filterd by a regular expression

        Parameters
        ----------
        filelist : list
            A list of files to filter on.

        regex : str
            The regular expression string to filter your list

        filterdir: {'in', 'out'}
            Indicates the filter to be inclusive or exclusive
            'out' removes the items satisfying the regular expression
            'in' keeps the items satisfying the regular expression

        Returns
        -------
        refine : list
            A file list refined by an input regular expression.

        '''
        assert filelist, 'Must provide a list of filenames to refine on'
        assert regex, 'Must provide a regular expression to refine the file list'
        r = re.compile(regex)

        # icheck filter direction; default is out
        assert filterdir in ['in', 'out'], 'Filter direction must be either "in" or "out"'
        if filterdir == 'out':
            subset = list(filter(lambda i: r.search(i), filelist))
        elif filterdir == 'in':
            subset = list(filter(lambda i: not r.search(i), filelist))
        return subset

    def full(self, filetype, **kwargs):
        """Return the full name of a given type of file.

        Parameters
        ----------
        filetype : str
            File type parameter.

        Returns
        -------
        full : str
            The full path to the file.
        """

        # check if full already in kwargs
        if 'full' in kwargs:
            return kwargs.get('full')

        # check for filetype in template
        assert filetype in self.templates, ('No entry {0} found. Filetype must '
                                            'be one of the designated templates '
                                            'in the currently loaded tree'.format(filetype))
        template = self.templates[filetype]
        if not is_posix:
            template = template.replace('/',sep)

        # Now replace {} items
        if template:
            # check for missing keyword arguments
            keys = self.lookup_keys(filetype)
            # split keys to remove :format from any "key:format"
            keys = [k.split(':')[0] for k in keys]
            missing_keys = set(keys) - set(kwargs.keys())
            if missing_keys:
                raise KeyError('Missing required keyword arguments: {0}'.format(list(missing_keys)))
            else:
                template = template.format(**kwargs)

        if template:
            # Now replace environmental variables
            template = os.path.expandvars(template)

            # Now call special functions as appropriate
            template = self._call_special_functions(filetype, template, **kwargs)

        return self._check_compression(template)

    def _remove_compression(self, template):
        ''' remove a compression suffix '''
        is_comp = re.search(self._comp_regex, template)
        if is_comp:
            temp_split = re.split(self._comp_regex, template)
            template = temp_split[0]    
        return template

    def _add_compression_wild(self, template):
        ''' add a compression wildcard '''
        is_comp = re.search(self._comp_regex, template)
        if is_comp:
            for comp in self._compressions:
                template = template.replace(comp, '*')
        else:
            template = template + '*'
        return template

    def _check_compression(self, template):
        ''' check if filepath is actually compressed '''

        exists = self.exists('', full=template)
        if exists:
            return template

        # check if file is not compressed compared to template
        is_comp = re.search(self._comp_regex, template)
        if is_comp:
            template = os.path.splitext(template)[0]
            exists = self.exists('', full=template)
            if exists:
                return template

        # check if file on disk is actually compressed compared to template
        alternates = glob(template + '*')
        if alternates:
            suffixes = list(set([re.search(self._comp_regex, c).group(0)
                                 for c in alternates if re.search(self._comp_regex, c)]))
            if suffixes:
                assert len(suffixes) == 1, 'should only be one suffix per file template '
                template = template + suffixes[0]

        return template

    def _call_special_functions(self, filetype, template, **kwargs):
        ''' Call the special functions found in a template path

        Calls special functions indicated by %methodname found in the
        sdss_paths.ini template file, and replaces the %location in the path
        with the returned content.

        Parameters:
            filetype (str):
                template name of file
            template (str):
                the template path
            kwargs (dict):
                Any kwargs needed to pass into the methods

        Returns:
            The expanded template path 
        '''
        # Now call special functions as appropriate
        functions = re.findall(r"\@\w+", template)
        if not functions:
            return template

        for function in functions:
            try:
                method = getattr(self, function[1:])
            except AttributeError:
                return None
            else:
                value = method(filetype, **kwargs)
                template = template.replace(function, value)

        return template

    def set_netloc(self, netloc=None, sdss=None, dtn=None):
        if netloc:
            self.netloc = netloc
            return

        if dtn:
            self.netloc = self._netloc["dtn"]
        elif sdss:
            self.netloc = self._netloc['sdss']
        elif self.mirror:
            self.netloc = self._netloc["mirror"]
        else:
            self.netloc = self._netloc['sdss']
        #self.netloc = netloc if netloc else self._netloc["sdss"] if sdss else self._netloc["dtn"] if dtn else self._netloc["mirror"] if self.mirror else self._netloc["sdss"]

    def set_remote_base(self, scheme=None):
        self.remote_base = self.get_remote_base(scheme=scheme) if scheme else self.get_remote_base()

    def get_remote_base(self, scheme="https"):
        return "{scheme}://{netloc}".format(scheme=scheme, netloc=self.netloc)

    def set_base_dir(self, base_dir=None):

        if base_dir:
            self.base_dir = base_dir
        else:
            try:
                self.base_dir = join(os.environ['SAS_BASE_DIR'], '')
            except Exception:
                pass

    def location(self, filetype, base_dir=None, **kwargs):
        """Return the location of the relative sas path of a given type of file.

        Parameters
        ----------
        filetype : str
            File type parameter.

        Returns
        -------
        full : str
            The relative sas path to the file.
        """

        full = kwargs.get('full', None)
        if not full:
            full = self.full(filetype, **kwargs)

        self.set_base_dir(base_dir=base_dir)
        location = full[len(self.base_dir):] if full and full.startswith(self.base_dir) else None

        if location and '//' in location:
            location = location.replace('//', '/')

        return location

    def url(self, filetype, base_dir=None, sasdir='sas', **kwargs):
        """Return the url of a given type of file.

        Parameters
        ----------
        filetype : str
            File type parameter.

        Returns
        -------
        full : str
            The sas url to the file.
        """

        location = self.location(filetype, **kwargs)
        url = join(self.remote_base, sasdir, location) if self.remote_base and location else None
        if not is_posix:
            url = url.replace(sep,'/')
        return url


class Path(BasePath):
    """Class for construction of paths in general.  Sets a particular template file.
    """
    def __init__(self, mirror=False, public=False, release=None, verbose=False):
        super(Path, self).__init__(mirror=mirror, public=public, release=release, verbose=verbose)

    def plateid6(self, filetype, **kwargs):
        """Print plate ID, accounting for 5-6 digit plate IDs.

        Parameters
        ----------
        filetype : str
            File type parameter.
        plateid : int or str
            Plate ID number.  Will be converted to int internally.

        Returns
        -------
        plateid6 : str
            Plate ID formatted to a string of 6 characters.
        """
        plateid = int(kwargs['plateid'])
        if plateid < 10000:
            return "{:0>6d}".format(plateid)
        else:
            return "{:d}".format(plateid)

    def platedir(self, filetype, **kwargs):
        """Returns plate subdirectory in :envvar:`PLATELIST_DIR` of the form: ``NNNNXX/NNNNNN``.

        Parameters
        ----------
        filetype : str
            File type parameter.
        plateid : int or str
            Plate ID number.  Will be converted to int internally.

        Returns
        -------
        platedir : str
            Plate directory in the format ``NNNNXX/NNNNNN``.
        """
        plateid = int(kwargs['plateid'])
        plateid100 = plateid // 100
        subdir = "{:0>4d}".format(plateid100) + "XX"
        return os.path.join(subdir, "{:0>6d}".format(plateid))

    def spectrodir(self, filetype, **kwargs):
        """Returns :envvar:`SPECTRO_REDUX` or :envvar:`BOSS_SPECTRO_REDUX`
        depending on the value of `run2d`.

        Parameters
        ----------
        filetype : str
            File type parameter.
        run2d : int or str
            2D Reduction ID.

        Returns
        -------
        spectrodir : str
            Value of the appropriate environment variable.
        """
        if str(kwargs['run2d']) in ('26', '103', '104'):
            return os.environ['SPECTRO_REDUX']
        else:
            return os.environ['BOSS_SPECTRO_REDUX']

    def definitiondir(self, filetype, **kwargs):
        """Returns definition subdirectory in :envvar:`PLATELIST_DIR` of the form: ``NNNNXX``.

        Parameters
        ----------
        filetype : str
            File type parameter.
        designid : int or str
            Design ID number.  Will be converted to int internally.

        Returns
        -------
        definitiondir : str
            Definition directory in the format ``NNNNXX``.
        """

        designid = int(kwargs['designid'])
        designid100 = designid // 100
        subdir = "{:0>4d}".format(designid100) + "XX"
        return subdir


class AccessError(Exception):
    pass<|MERGE_RESOLUTION|>--- conflicted
+++ resolved
@@ -56,7 +56,6 @@
         self.verbose = verbose
         self.set_netloc()
         self.set_remote_base()
-<<<<<<< HEAD
         self._compressions = ['.gz', '.bz2', '.zip']
         self._comp_regex = r'({0})$'.format('|'.join(self._compressions))
         # set the path templates from the tree
@@ -79,31 +78,6 @@
         tree.replant_tree(release)
         self.templates = tree.paths
         self.release = release
-=======
-        self._pathfile = pathfile
-        self._config = RawConfigParser()
-        self._config.optionxform = str
-        self.templates = OrderedDict()
-        self._input_templates()
-        if release != tree.config_name:
-            self.replant_tree()
-
-    def replant_tree(self):
-        ''' replants the tree based on release '''
-        release = self.release.lower() if self.release else None
-        tree.replant_tree(release)
-
-    def _input_templates(self):
-        """Read the path template file.
-        """
-        foo = self._config.read([self._pathfile])
-        if len(foo) == 1:
-            for k, v in self._config.items('paths'):
-                self.templates[k] = v
-        else:
-            raise ValueError("Could not read {0}!".format(self._pathfile))
-        return
->>>>>>> 26b17a25
 
     def lookup_keys(self, name):
         ''' Lookup the keyword arguments needed for a given path name
