from __future__ import division, print_function

import os
import re
import requests
import ast
import inspect
import six
from glob import glob
from os.path import join, sep
from random import choice, sample
from collections import OrderedDict
from sdss_access import tree
from sdss_access import is_posix

try:
    import pathlib
except ImportError:
    pathlib = None

try:
    from ConfigParser import RawConfigParser
except ImportError:
    from configparser import RawConfigParser

"""
Module for constructing paths to SDSS files.

Example use case:

    from sdss_access.path import Path
    sdss_path = Path()
    filename = sdss_path.full('photoObj', run=94, rerun='301', camcol=1, field=100)

Depends on the tree product. In particular requires path templates in:
  $TREE_DIR/data/sdss_paths.ini
"""


class BasePath(object):
    """Class for construction of paths in general.

    Attributes
    ----------
    templates : dict
        The set of templates read from the configuration file.
    """

    _netloc = {"dtn": "sdss@dtn01.sdss.org", "sdss": "data.sdss.org", "mirror": "data.mirror.sdss.org"}

    def __init__(self, pathfile, mirror=False, public=False, release=None, verbose=False):
        self.mirror = mirror
        self.public = public
        self.release = release
        self.verbose = verbose
        self.set_netloc()
        self.set_remote_base()
        self._pathfile = pathfile
        self._config = RawConfigParser()
        self._config.optionxform = str
        self.templates = OrderedDict()
        self._input_templates()
        if release != tree.config_name:
            self.replant_tree()

    def replant_tree(self):
        ''' replants the tree based on release '''
        tree.replant_tree(self.release)

    def _input_templates(self):
        """Read the path template file.
        """
        foo = self._config.read([self._pathfile])
        if len(foo) == 1:
            for k, v in self._config.items('paths'):
                self.templates[k] = v
        else:
            raise ValueError("Could not read {0}!".format(self._pathfile))
        return

    def lookup_keys(self, name):
        ''' Lookup the keyword arguments needed for a given path name

        Parameters:
            name (str):
                The name of the path

        Returns:
            A list of keywords needed for filepath generation

        '''

        assert name, 'Must specify a path name'
        assert name in self.templates.keys(), '{0} must be defined in the path templates'.format(name)
        # find all words inside brackets
        keys = list(set(re.findall(r'{(.*?)}', self.templates[name])))
        # lookup any keys referenced inside special functions
        skeys = self._check_special_kwargs(name)
        keys.extend(skeys)
        # remove any duplicates
        keys = list(set(keys))
        # remove the type : descriptor
        keys = [k.split(':')[0] for k in keys]
        return keys

    def _check_special_kwargs(self, name):
        ''' check special functions for kwargs
        
        Checks the content of the special functions (%methodname) for
        any keyword arguments referenced within

        Parameters:
            name (str):
                A path key name

        Returns:
            A list of keyword arguments found in any special functions 
        '''
        keys = []
        # find any %method names in the template string
        functions = re.findall(r"\%\w+", self.templates[name])
        if not functions:
            return keys

        # loop over special method names and extract keywords
        for function in functions:
            method = getattr(self, function[1:])
            # get source code of special method
            source = self._find_source(method)
            fkeys = re.findall(r'kwargs\[(.*?)\]', source)
            if fkeys:
                # evaluate to proper string
                fkeys = [ast.literal_eval(k) for k in fkeys]
                keys.extend(fkeys)
        return keys

    @staticmethod
    def _find_source(method):
        ''' find source code of a given method
        
        Find and extract the source code of a given method in a module.
        Uses inspect.findsource to get all source code and performs some
        selection magic to identify method source code.  Doing it this way
        because inspect.getsource returns wrong method.

        Parameters:
            method (obj):
                A method object
        
        Returns:
            A string containing the source code of a given method
        
        Example:
            >>> from sdss_access.path import Path
            >>> path = Path()
            >>> path._find_source(path.full)
        '''
        
        # get source code lines of entire module method is in
        source = inspect.findsource(method)
        is_method = inspect.ismethod(method)
        # create single source code string
        source_str = '\n'.join(source[0])
        # define search pattern
        if is_method:
            pattern = r'def\s{0}\(self'.format(method.__name__)
        # search for pattern within the string
        start = re.search(pattern, source_str)
        if start:
            # find start and end positions of source code
            startpos = start.start()
            endpos = source_str.find('def ', startpos + 1)
            code = source_str[startpos:endpos]
        else:
            code = None
        return code

    def lookup_names(self):
        ''' Lookup what path names are available

        Returns a list of the available path names in sdss_access.
        Use with lookup_keys to find the required keyword arguments for a
        given path name.

        Returns:
            A list of the available path names.
        '''
        return self.templates.keys()

    def extract(self, name, example):
        ''' Extract keywords from an example path '''

        # if pathlib not available do nothing
        if not pathlib:
            return None

        # ensure example is a string
        if isinstance(example, pathlib.Path):
            example = str(example)
        assert isinstance(example, six.string_types), 'example file must be a string'

        # get the template
        assert name in self.lookup_names(), '{0} must be a valid template name'.format(name)
        template = self.templates[name]

        # expand the environment variable
        template = os.path.expandvars(template)

        # handle special functions; perform a drop in replacement
        if re.match('%spectrodir', template):
            template = re.sub('%spectrodir', os.environ['BOSS_SPECTRO_REDUX'], template)
        elif re.search('%platedir', template):
            template = re.sub('%platedir', '(.*)/{plateid:0>6}', template)
        elif re.search('%definitiondir', template):
            template = re.sub('%definitiondir', '{designid:0>6}', template)
        if re.search('%plateid6', template):
            template = re.sub('%plateid6', '{plateid:0>6}', template)

        # check if template has any brackets
        haskwargs = re.search('[{}]', template)
        if not haskwargs:
            return None

        # escape the envvar $ and any dots
        subtemp = template.replace('$', '\\$').replace('.', '\\.')
        # define search pattern; replace all template keywords with regex "(.*)" group
        research = re.sub('{(.*?)}', '(.*)', subtemp)
        # look for matches in template and example
        pmatch = re.search(research, template)
        tmatch = re.search(research, example)

        path_dict = {}
        # if example match extract keys and values from the match groups
        if tmatch:
            values = tmatch.groups(0)
            keys = pmatch.groups(0)
            assert len(keys) == len(values), 'pattern and template matches must have same length'
            parts = zip(keys, values)
            # parse into dictionary
            for part in parts:
                value = part[1]
                if re.findall('{(.*?)}', part[0]):
                    # get the key name inside the brackets
                    keys = re.findall('{(.*?)}', part[0])
                    # remove the type : designation
                    keys = [k.split(':')[0] for k in keys]
                    # handle double bracket edge cases; remove this when better solution found
                    if len(keys) > 1:
                        if keys[0] == 'dr':
                            # for {dr}{version}
                            drval = re.match('^DR[1-9][0-9]', value).group(0)
                            otherval = value.split(drval)[-1]
                            pdict = {keys[0]: drval, keys[1]: otherval}
                        elif keys[0] in ['rc', 'br', 'filter', 'camrow']:
                            # for {camrow}{camcol}, {filter}{camcol}, {br}{id}, etc
                            pdict = {keys[0]: value[0], keys[1]: value[1:]}
                        else:
                            raise ValueError('This case has not yet been accounted for.')
                        path_dict.update(pdict)
                    else:
                        path_dict[keys[0]] = value
        return path_dict

    def dir(self, filetype, **kwargs):
        """Return the directory containing a file of a given type.

        Parameters
        ----------
        filetype : str
            File type parameter.

        Returns
        -------
        dir : str
            Directory containing the file.
        """

        full = kwargs.get('full', None)
        if not full:
            full = self.full(filetype, **kwargs)

        return os.path.dirname(full)

    def name(self, filetype, **kwargs):
        """Return the directory containing a file of a given type.

        Parameters
        ----------
        filetype : str
            File type parameter.

        Returns
        -------
        name : str
            Name of a file with no directory information.
        """

        full = kwargs.get('full', None)
        if not full:
            full = self.full(filetype, **kwargs)

        return os.path.basename(full)

    def exists(self, filetype, remote=None, **kwargs):
        '''Checks if the given type of file exists locally

        Parameters
        ----------
        filetype : str
            File type parameter.

        remote : bool
            If True, checks for remote existence of the file

        Returns
        -------
        exists : bool
            Boolean indicating if the file exists.

        '''

        full = kwargs.get('full', None)
        if not full:
            full = self.full(filetype, **kwargs)

        if remote:
            # check for remote existence using a HEAD request
            url = self.url('', full=full)
            try:
                resp = requests.head(url)
            except Exception as e:
                raise AccessError('Cannot check for remote file existence for {0}: {1}'.format(url, e))
            else:
                return resp.ok
        else:
            return os.path.isfile(full)

    def expand(self, filetype, **kwargs):
        ''' Expand a wildcard path locally

        Parameters
        ----------
        filetype : str
            File type parameter.

        as_url: bool
            Boolean to return SAS urls

        refine: str
            Regular expression string to filter the list of files by
            before random selection

        Returns
        -------
        expand : list
            List of expanded full paths of the given type.

        '''

        full = kwargs.get('full', None)
        if not full:
            full = self.full(filetype, **kwargs)

        # assert '*' in full, 'Wildcard must be present in full path'
        files = glob(full)

        # return as urls?
        as_url = kwargs.get('as_url', None)
        newfiles = [self.url('', full=full) for full in files] if as_url else files

        # optionally refine the results
        refine = kwargs.get('refine', None)
        if refine:
            newfiles = self.refine(newfiles, refine, **kwargs)

        return newfiles

    def any(self, filetype, **kwargs):
        ''' Checks if the local directory contains any of the type of file

        Parameters
        ----------
        filetype : str
            File type parameter.

        Returns
        -------
        any : bool
            Boolean indicating if the any files exist in the expanded path on disk.

        '''
        expanded_files = self.expand(filetype, **kwargs)
        return any(expanded_files)

    def one(self, filetype, **kwargs):
        ''' Returns random one of the given type of file

        Parameters
        ----------
        filetype : str
            File type parameter.

        as_url: bool
            Boolean to return SAS urls

        refine: str
            Regular expression string to filter the list of files by
            before random selection

        Returns
        -------
        one : str
            Random file selected from the expanded list of full paths on disk.

        '''
        expanded_files = self.expand(filetype, **kwargs)
        isany = self.any(filetype, **kwargs)
        return choice(expanded_files) if isany else None

    def random(self, filetype, **kwargs):
        ''' Returns random number of the given type of file

        Parameters
        ----------
        filetype : str
            File type parameter.

        num : int
            The number of files to return

        as_url: bool
            Boolean to return SAS urls

        refine: str
            Regular expression string to filter the list of files by
            before random selection

        Returns
        -------
        random : list
            Random file selected from the expanded list of full paths on disk.

        '''
        expanded_files = self.expand(filetype, **kwargs)
        isany = self.any(filetype, **kwargs)
        if isany:
            # get the desired number
            num = kwargs.get('num', 1)
            assert num <= len(expanded_files), 'Requested number must be larger the sample.  Reduce your number.'
            return sample(expanded_files, num)
        else:
            return None

    def refine(self, filelist, regex, filterdir='out', **kwargs):
        ''' Returns a list of files filterd by a regular expression

        Parameters
        ----------
        filelist : list
            A list of files to filter on.

        regex : str
            The regular expression string to filter your list

        filterdir: {'in', 'out'}
            Indicates the filter to be inclusive or exclusive
            'out' removes the items satisfying the regular expression
            'in' keeps the items satisfying the regular expression

        Returns
        -------
        refine : list
            A file list refined by an input regular expression.

        '''
        assert filelist, 'Must provide a list of filenames to refine on'
        assert regex, 'Must provide a regular expression to refine the file list'
        r = re.compile(regex)

        # icheck filter direction; default is out
        assert filterdir in ['in', 'out'], 'Filter direction must be either "in" or "out"'
        if filterdir == 'out':
            subset = list(filter(lambda i: r.search(i), filelist))
        elif filterdir == 'in':
            subset = list(filter(lambda i: not r.search(i), filelist))
        return subset

    def full(self, filetype, **kwargs):
        """Return the full name of a given type of file.

        Parameters
        ----------
        filetype : str
            File type parameter.

        Returns
        -------
        full : str
            The full path to the file.
        """

        # check if full already in kwargs
        if 'full' in kwargs:
            return kwargs.get('full')

        # check for filetype in template
        assert filetype in self.templates, ('No entry {0} found. Filetype must '
                                            'be one of the designated templates '
                                            'in the currently loaded tree'.format(filetype))
        template = self.templates[filetype]
        if not is_posix:
            template = template.replace('/',sep)

        # Now replace {} items
        if template:
            # check for missing keyword arguments
            keys = self.lookup_keys(filetype)
            # split keys to remove :format from any "key:format"
            keys = [k.split(':')[0] for k in keys]
            missing_keys = set(keys) - set(kwargs.keys())
            if missing_keys:
                raise KeyError('Missing required keyword arguments: {0}'.format(list(missing_keys)))
            else:
                template = template.format(**kwargs)

        if template:
            # Now replace environmental variables
<<<<<<< HEAD
            envvars = re.findall(r"\$\w+", template)
            for envvar in envvars:
                try:
                    value = os.environ[envvar[1:]]
                except KeyError:
                    return None
                template = template.replace(envvar, value)
                #template = re.sub("\\" + envvar, value, template)
=======
            template = os.path.expandvars(template)
>>>>>>> 6518fdbb

            # Now call special functions as appropriate
            template = self._call_special_functions(filetype, template, **kwargs)

        return template

    def _call_special_functions(self, filetype, template, **kwargs):
        ''' Call the special functions found in a template path

        Calls special functions indicated by %methodname found in the
        sdss_paths.ini template file, and replaces the %location in the path
        with the returned content.

        Parameters:
            filetype (str):
                template name of file
            template (str):
                the template path
            kwargs (dict):
                Any kwargs needed to pass into the methods

        Returns:
            The expanded template path 
        '''
        # Now call special functions as appropriate
        functions = re.findall(r"\%\w+", template)
        if not functions:
            return template

        for function in functions:
            try:
                method = getattr(self, function[1:])
            except AttributeError:
                return None
            else:
                value = method(filetype, **kwargs)
<<<<<<< HEAD
                #template = re.sub(function, value, template)
                template = template.replace(function, value)

=======
                template = re.sub(function, value, template)
>>>>>>> 6518fdbb
        return template

    def set_netloc(self, netloc=None, sdss=None, dtn=None):
        if netloc:
            self.netloc = netloc
            return

        if dtn:
            self.netloc = self._netloc["dtn"]
        elif sdss:
            self.netloc = self._netloc['sdss']
        elif self.mirror:
            self.netloc = self._netloc["mirror"]
        else:
            self.netloc = self._netloc['sdss']
        #self.netloc = netloc if netloc else self._netloc["sdss"] if sdss else self._netloc["dtn"] if dtn else self._netloc["mirror"] if self.mirror else self._netloc["sdss"]

    def set_remote_base(self, scheme=None):
        self.remote_base = self.get_remote_base(scheme=scheme) if scheme else self.get_remote_base()

    def get_remote_base(self, scheme="https"):
        return "{scheme}://{netloc}".format(scheme=scheme, netloc=self.netloc)

    def set_base_dir(self, base_dir=None):

        if base_dir:
            self.base_dir = base_dir
        else:
            try:
                self.base_dir = join(os.environ['SAS_BASE_DIR'], '')
            except:
                pass

    def location(self, filetype, base_dir=None, **kwargs):
        """Return the location of the relative sas path of a given type of file.

        Parameters
        ----------
        filetype : str
            File type parameter.

        Returns
        -------
        full : str
            The relative sas path to the file.
        """

        full = kwargs.get('full', None)
        if not full:
            full = self.full(filetype, **kwargs)

        self.set_base_dir(base_dir=base_dir)
        location = full[len(self.base_dir):] if full and full.startswith(self.base_dir) else None

        if location and '//' in location:
            location = location.replace('//', '/')

        return location

    def url(self, filetype, base_dir=None, sasdir='sas', **kwargs):
        """Return the url of a given type of file.

        Parameters
        ----------
        filetype : str
            File type parameter.

        Returns
        -------
        full : str
            The sas url to the file.
        """

        location = self.location(filetype, **kwargs)
        url = join(self.remote_base, sasdir, location) if self.remote_base and location else None
        if not is_posix:
            url = url.replace(sep,'/')
        return url


class Path(BasePath):
    """Class for construction of paths in general.  Sets a particular template file.
    """
    def __init__(self, mirror=False, public=False, release=None, verbose=False):
        try:
            tree_dir = os.environ['TREE_DIR']
        except KeyError:
            raise NameError("Could not find TREE_DIR in the environment!  Did you load the tree product?")
        pathfile = os.path.join(tree_dir, 'data', 'sdss_paths.ini')

        super(Path, self).__init__(pathfile, mirror=mirror, public=public, release=release, verbose=verbose)

    def plateid6(self, filetype, **kwargs):
        """Print plate ID, accounting for 5-6 digit plate IDs.

        Parameters
        ----------
        filetype : str
            File type parameter.
        plateid : int or str
            Plate ID number.  Will be converted to int internally.

        Returns
        -------
        plateid6 : str
            Plate ID formatted to a string of 6 characters.
        """
        plateid = int(kwargs['plateid'])
        if plateid < 10000:
            return "{:0>6d}".format(plateid)
        else:
            return "{:d}".format(plateid)

    def platedir(self, filetype, **kwargs):
        """Returns plate subdirectory in :envvar:`PLATELIST_DIR` of the form: ``NNNNXX/NNNNNN``.

        Parameters
        ----------
        filetype : str
            File type parameter.
        plateid : int or str
            Plate ID number.  Will be converted to int internally.

        Returns
        -------
        platedir : str
            Plate directory in the format ``NNNNXX/NNNNNN``.
        """
        plateid = int(kwargs['plateid'])
        plateid100 = plateid // 100
        subdir = "{:0>4d}".format(plateid100) + "XX"
        return os.path.join(subdir, "{:0>6d}".format(plateid))

    def spectrodir(self, filetype, **kwargs):
        """Returns :envvar:`SPECTRO_REDUX` or :envvar:`BOSS_SPECTRO_REDUX`
        depending on the value of `run2d`.

        Parameters
        ----------
        filetype : str
            File type parameter.
        run2d : int or str
            2D Reduction ID.

        Returns
        -------
        spectrodir : str
            Value of the appropriate environment variable.
        """
        if str(kwargs['run2d']) in ('26', '103', '104'):
            return os.environ['SPECTRO_REDUX']
        else:
            return os.environ['BOSS_SPECTRO_REDUX']

    def definitiondir(self, filetype, **kwargs):
        """Returns definition subdirectory in :envvar:`PLATELIST_DIR` of the form: ``NNNNXX``.

        Parameters
        ----------
        filetype : str
            File type parameter.
        designid : int or str
            Design ID number.  Will be converted to int internally.

        Returns
        -------
        definitiondir : str
            Definition directory in the format ``NNNNXX``.
        """

        designid = int(kwargs['designid'])
        designid100 = designid // 100
        subdir = "{:0>4d}".format(designid100) + "XX"
        return subdir


class AccessError(Exception):
    pass<|MERGE_RESOLUTION|>--- conflicted
+++ resolved
@@ -525,18 +525,7 @@
 
         if template:
             # Now replace environmental variables
-<<<<<<< HEAD
-            envvars = re.findall(r"\$\w+", template)
-            for envvar in envvars:
-                try:
-                    value = os.environ[envvar[1:]]
-                except KeyError:
-                    return None
-                template = template.replace(envvar, value)
-                #template = re.sub("\\" + envvar, value, template)
-=======
             template = os.path.expandvars(template)
->>>>>>> 6518fdbb
 
             # Now call special functions as appropriate
             template = self._call_special_functions(filetype, template, **kwargs)
@@ -573,13 +562,8 @@
                 return None
             else:
                 value = method(filetype, **kwargs)
-<<<<<<< HEAD
-                #template = re.sub(function, value, template)
                 template = template.replace(function, value)
 
-=======
-                template = re.sub(function, value, template)
->>>>>>> 6518fdbb
         return template
 
     def set_netloc(self, netloc=None, sdss=None, dtn=None):
@@ -610,7 +594,7 @@
         else:
             try:
                 self.base_dir = join(os.environ['SAS_BASE_DIR'], '')
-            except:
+            except Exception:
                 pass
 
     def location(self, filetype, base_dir=None, **kwargs):
