--- conflicted
+++ resolved
@@ -13,7 +13,6 @@
 # Inits the logging system. Only shell logging, and exception and warning catching.
 # File logging can be started by calling log.start_file_logger(name).
 from .misc import log
-<<<<<<< HEAD
 
 # set up the TREE, but match the TREE_VER if it is already there
 from tree import Tree
@@ -21,12 +20,7 @@
 tree = Tree(config=config)
 log.debug("SDSS_ACCESS> Using %r" % tree)
 
-
 from .path import Path as SDSSPath, AccessError
-=======
-from .path import AccessError
-from .path import Path as SDSSPath
->>>>>>> bab2d9d3
 from .sync import HttpAccess, RsyncAccess
 
 
@@ -39,9 +33,3 @@
 
 __version__ = '0.2.5dev'
 
-<<<<<<< HEAD
-=======
-
-tree = Tree(config=os.environ['TREE_VER'] if 'TREE_VER' in os.environ else None)
-print("SDSS_ACCESS> Using %r" % tree)
->>>>>>> bab2d9d3
