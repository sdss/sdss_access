from __future__ import print_function

from os import getenv, makedirs
from os.path import exists, join, basename
from math import log10
from sys import exit
from subprocess import Popen, STDOUT
from shlex import split
from tempfile import TemporaryFile
from time import time, sleep
from glob import iglob
from datetime import datetime
from sdss_access import is_posix
from tempfile import gettempdir


class Cli(object):
    """Class for providing command line interface (cli) sync scripts, and logs to local disk
    """

    #tmp_dir = '/tmp'
    tmp_dir = gettempdir()
    if not is_posix:
        tmp_dir = tmp_dir.split(':')[-1]

    def __init__(self, label=None, data_dir=None, verbose=False):
        self.label = label if label else 'sdss_access'
        self.data_dir = data_dir if data_dir else getenv('SDSS_ACCESS_DATA_DIR')
        self.ready = exists(self.data_dir) if self.data_dir else False
        if not self.ready and exists(self.tmp_dir):
            self.data_dir = self.tmp_dir
        self.now = datetime.now().strftime("%Y%m%d")
        self.env = None
        self.verbose = verbose

    def set_dir(self):
        if exists(self.data_dir) and self.label:
            label_dir = join(self.data_dir, self.label)
            position = len(self.now) + 1
            maxnumber = 0
            for dir in iglob(join(label_dir, "{now}_*".format(now=self.now))):
                dirname = basename(dir)
                try:
                    dirnumber = int(dirname[position:])
                except:
                    dirnumber = 0
                maxnumber = max(maxnumber, dirnumber)
            self.dir = join(label_dir, "{now}_{number:03d}".format(now=self.now, number=maxnumber + 1))
            if not exists(self.dir):
                if self.verbose:
                    print("SDSS_ACCESS> CREATE {dir}".format(dir=self.dir))
                makedirs(self.dir)
        else:
            self.dir = None

    def get_path(self, index=None):
        try:
            index = int(index)
        except:
            index = 0
        return join(self.dir, "{label}_{index:02d}".format(label=self.label, index=index)) if self.dir and self.label else None

    def write_lines(self, path=None, lines=None):
        if path and lines:
            with open(path, 'w') as file:
                file.write("\n".join(lines) + "\n")

    def get_background_process(self, command=None, logfile=None, errfile=None, pause=1):
        if command:
            if self.verbose:
                print("SDSS_ACCESS> [background]$ %r" % command)
            stdout = logfile if logfile else STDOUT
            stderr = errfile if errfile else STDOUT
            background_process = Popen(split(str(command), posix=is_posix), env=self.env if 'rsync -' in command else None, stdout=stdout, stderr=stderr)
            if pause:
                sleep(pause)
        else:
            background_process = None
        return background_process

    def wait_for_processes(self, processes, pause=60):
        running_processes = [process.poll() is None for process in processes]
        pause_count = 0
        while any(running_processes):
            running_count = sum(running_processes)
            if self.verbose:
                print("SDSS_ACCESS> syncing... please wait for %r rsync streams to complete [running for %r seconds]" % (running_count, pause_count * pause))
            sleep(pause)
            running_processes = [process.poll() is None for process in processes]
            pause_count += 1
        print("SDSS_ACCESS> Done!")
        self.returncode = tuple([process.returncode for process in processes])

    def foreground_run(self, command, test=False, logger=None, logall=False, message=None, outname=None, errname=None):
        """A convenient wrapper to log and perform system calls.

        Parameters
        ----------
        command : str
            The system command to run.  It will be split internally by shlex.split().
        test : bool, optional
            Set this to true to not actually run the commands.
        logger : logging.logging, optional
            If passed a logging object, diagnostic output will be set to this object.
        logall : bool, optional
            Set this to true to always log stdout and stderr (at level DEBUG).
            Otherwise stdout and stderr will only be logged for nonzero status
        message : str, optional
            Call logger.critical(message) with this message and then call
            sys.exit(status).
        outname : str, optional
            If set, use ``outname`` as the name of a file to contain stdout.  It
            is the responsibility of the caller of this function to clean up
            the resulting file.  Otherwise a temporary file will be used.
        errname : str, optional
            Same as ``outname``, but will contain stderr.

        Returns
        -------
        (status,out,err) : tuple
            The exit status, stdout and stderr of the process

        Examples
        --------
        >>> status,out,err = transfer.common.system_call('date')
        """
        if logger is not None:
            logger.debug(command)
        status = 0
        out = ''
        err = ''
<<<<<<< HEAD
        if not test:
            if outname is None:
                outfile = TemporaryFile()
            else:
                outfile = open(outname, 'w+')
            if errname is None:
                errfile = TemporaryFile()
            else:
                errfile = open(errname, 'w+')
            proc = Popen(split(str(command), posix=is_posix), stdout=outfile, stderr=errfile, env=self.env if 'rsync -' in command else None)
            tstart = time()
            while proc.poll() is None:
                elapsed = time() - tstart
                if elapsed > 500000:
                    message = "Process still running after more than 5 days!"
                    proc.kill()
                    break
                tsleep = 10**(int(log10(elapsed)) - 1)
                if tsleep < 1:
                    tsleep = 1
                sleep(tsleep)
            # proc.wait()
            (out,err) = proc.communicate()
            status = proc.returncode
            outfile.seek(0)
            out = outfile.read()
            errfile.seek(0)
            err = errfile.read()
            outfile.close()
            errfile.close()
            if logger is not None:
                if status == 0 and logall:
                    if len(out) > 0:
                        logger.debug('STDOUT = \n' + out)
                    if len(err) > 0:
                        logger.debug('STDERR = \n' + err)
                if status != 0:
                    logger.error('status = {0}'.format(status))
                    if len(out) > 0:
                        logger.error('STDOUT = \n' + out)
                    if len(err) > 0:
                        logger.error('STDERR = \n' + err)
                    if message is not None:
                        logger.critical(message)
                        exit(status)
=======

        # if test, return early
        if test:
            return (status, out, err)

        # Perform the system call    
        if outname is None:
            outfile = TemporaryFile()
        else:
            outfile = open(outname, 'w+')
        if errname is None:
            errfile = TemporaryFile()
        else:
            errfile = open(errname, 'w+')
        proc = Popen(split(str(command)), stdout=outfile, stderr=errfile, env=self.env)
        tstart = time()
        while proc.poll() is None:
            elapsed = time() - tstart
            if elapsed > 500000:
                message = "Process still running after more than 5 days!"
                proc.kill()
                break
            tsleep = 10**(int(log10(elapsed)) - 1)
            if tsleep < 1:
                tsleep = 1
            sleep(tsleep)
        # proc.wait()
        status = proc.returncode
        outfile.seek(0)
        out = outfile.read()
        errfile.seek(0)
        err = errfile.read()
        outfile.close()
        errfile.close()
        if logger is not None:
            if status == 0 and logall:
                if len(out) > 0:
                    logger.debug('STDOUT = \n' + out)
                if len(err) > 0:
                    logger.debug('STDERR = \n' + err)
            if status != 0:
                logger.error('status = {0}'.format(status))
                if len(out) > 0:
                    logger.error('STDOUT = \n' + out)
                if len(err) > 0:
                    logger.error('STDERR = \n' + err)
                if message is not None:
                    logger.critical(message)
                    exit(status)
>>>>>>> 22de665e
        return (status, out, err)


class CliError(Exception):
    pass<|MERGE_RESOLUTION|>--- conflicted
+++ resolved
@@ -129,53 +129,6 @@
         status = 0
         out = ''
         err = ''
-<<<<<<< HEAD
-        if not test:
-            if outname is None:
-                outfile = TemporaryFile()
-            else:
-                outfile = open(outname, 'w+')
-            if errname is None:
-                errfile = TemporaryFile()
-            else:
-                errfile = open(errname, 'w+')
-            proc = Popen(split(str(command), posix=is_posix), stdout=outfile, stderr=errfile, env=self.env if 'rsync -' in command else None)
-            tstart = time()
-            while proc.poll() is None:
-                elapsed = time() - tstart
-                if elapsed > 500000:
-                    message = "Process still running after more than 5 days!"
-                    proc.kill()
-                    break
-                tsleep = 10**(int(log10(elapsed)) - 1)
-                if tsleep < 1:
-                    tsleep = 1
-                sleep(tsleep)
-            # proc.wait()
-            (out,err) = proc.communicate()
-            status = proc.returncode
-            outfile.seek(0)
-            out = outfile.read()
-            errfile.seek(0)
-            err = errfile.read()
-            outfile.close()
-            errfile.close()
-            if logger is not None:
-                if status == 0 and logall:
-                    if len(out) > 0:
-                        logger.debug('STDOUT = \n' + out)
-                    if len(err) > 0:
-                        logger.debug('STDERR = \n' + err)
-                if status != 0:
-                    logger.error('status = {0}'.format(status))
-                    if len(out) > 0:
-                        logger.error('STDOUT = \n' + out)
-                    if len(err) > 0:
-                        logger.error('STDERR = \n' + err)
-                    if message is not None:
-                        logger.critical(message)
-                        exit(status)
-=======
 
         # if test, return early
         if test:
@@ -225,7 +178,6 @@
                 if message is not None:
                     logger.critical(message)
                     exit(status)
->>>>>>> 22de665e
         return (status, out, err)
 
 
